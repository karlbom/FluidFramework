/*!
 * Copyright (c) Microsoft Corporation. All rights reserved.
 * Licensed under the MIT License.
 */

import { IFluidHandle } from '@fluidframework/core-interfaces';
import { IsoBuffer } from '@fluidframework/common-utils';
import { assert, assertArrayOfOne, assertNotUndefined, compareIterables, fail } from './Common';
import { Edit, EditWithoutId } from './PersistedTypes';
import { EditId } from './Identifiers';

/**
 * An ordered set of Edits associated with a SharedTree.
 * Supports fast lookup of edits by ID and enforces idempotence.
 * @public
 * @sealed
 */
export interface OrderedEditSet {
	/**
	 * @returns the length of this `OrderedEditSet`
	 */
	length: number;

	/**
	 * @returns the index of the edit with the given editId within this `OrderedEditSet`.
	 */
	indexOf(editId: EditId): number;

	/**
	 * @returns the id of the edit at the given index within this 'OrderedEditSet'.
	 */
	idOf(index: number): EditId;

	/**
	 * @returns the edit at the given index within this `OrderedEditSet`.
	 */
	getAtIndex(index: number): Promise<Edit>;

	/**
	 * @returns the edit at the given index. Must have been added to the log during the current session.
	 */
	getAtIndexSynchronous(index: number): Edit;

	/**
	 * @returns the Edit associated with the EditId or undefined if there is no such edit in the set.
	 */
	tryGetEdit(editId: EditId): Promise<Edit | undefined>;

	/**
	 * @returns the list of edits that do not have associated blob handles.
	 */
	getEditLogSummary(): EditLogSummary;

	[Symbol.iterator](): IterableIterator<EditId>;
}

/**
 * Information used to populate an edit log.
 * @internal
 */
export interface EditLogSummary {
	/**
	 * A list of either handles for a chunk of edits or a group of edits that can be chunked.
	 */
	readonly editChunks: readonly (IFluidHandle<ArrayBufferLike> | EditWithoutId[])[];

	/**
	 * A list of edits IDs for all sequenced edits.
	 */
	readonly editIds: readonly EditId[];
}

interface SequencedOrderedEditId {
	readonly isLocal: false;
	readonly index: number;
}

interface LocalOrderedEditId {
	readonly isLocal: true;
	readonly localSequence: number;
}

interface editChunk {
	handle?: IFluidHandle<ArrayBufferLike>;
	edits?: EditWithoutId[];
}

type OrderedEditId = SequencedOrderedEditId | LocalOrderedEditId;

/**
 * Returns an object that separates an Edit into two fields, id and editWithoutId.
 * @internal
 */
export function separateEditAndId(edit: Edit): { id: EditId; editWithoutId: EditWithoutId } {
	const editWithoutId = { ...edit, id: undefined };
	delete editWithoutId.id;
	return { id: edit.id, editWithoutId };
}

function joinEditAndId(id: EditId, edit: EditWithoutId): Edit {
	return { id, ...edit };
}

/**
 * The number of edits associated with each blob.
 * @internal
 */
export const editsPerChunk = 100;

/**
 * The number of blobs to be loaded in memory at any time.
 * TODO:#49901: Change cache size once the virtualized history summary format is being written.
 * 		 This is so the summarizer doesn't have to reload every edit to generate summaries.
 * */
const loadedChunkCacheSize = Number.POSITIVE_INFINITY;

/**
 * Event fired when an edit is added to an `EditLog`.
 * @param edit - The edit that was added to the log
 * @param isLocal - true iff this edit was generated locally
 * @internal
 */
export type EditAddedHandler = (edit: Edit, isLocal: boolean) => void;

/**
 * The edit history log for SharedTree.
 * Contains only completed edits (no in-progress edits).
 * Ordered first by locality (acked or local), then by time of insertion.
 * May not contain more than one edit with the same ID.
 * @internal @sealed
 */
export class EditLog implements OrderedEditSet {
	private localEditSequence = 0;
<<<<<<< HEAD
	private version = 0;

	private readonly editIds: EditId[];
	private readonly editChunks: editChunk[];
	private readonly localEdits: Edit[] = [];

	private readonly loadedChunkMruCache: number[] = [];
	private readonly maximumEvictedIndex: number;

	private readonly allEditIds: Map<EditId, OrderedEditId> = new Map();
=======
	private readonly sequencedEdits: Edit[] = [];
	private readonly localEdits: Edit[] = [];
	private readonly allEdits: Map<EditId, OrderedEdit> = new Map();
	private readonly editAddedHandlers: EditAddedHandler[] = [];
>>>>>>> 2d2f5573

	/**
	 * Construct an `EditLog` using the given options.
	 */
	public constructor(options?: EditLogSummary) {
		const editLogSummary = options || { editIds: [], editChunks: [] };
		const { editChunks, editIds } = editLogSummary;

		this.editChunks = editChunks.map((chunk) => {
			if (Array.isArray(chunk)) {
				return { edits: chunk };
			}

			return { handle: chunk };
		});

		this.editIds = editIds.slice();
		this.maximumEvictedIndex = (this.editChunks.length - 1) * editsPerChunk - 1;

		this.editIds.forEach((id, index) => this.allEditIds.set(id, { isLocal: false, index }));
	}

	/**
	 * Registers a handler for when an edit is added to this `EditLog`.
	 */
	public registerEditAddedHandler(handler: EditAddedHandler): void {
		this.editAddedHandlers.push(handler);
	}

	/**
	 * {@inheritDoc @intentional/shared-tree#OrderedEditSet.length}
	 */
	public get length(): number {
		return this.numberOfSequencedEdits + this.numberOfLocalEdits;
	}

	/**
	 * The number of sequenced (acked) edits in the log.
	 */
	public get numberOfSequencedEdits(): number {
		return this.editIds.length;
	}

	/**
	 * The number of local (unacked) edits in the log.
	 */
	public get numberOfLocalEdits(): number {
		return this.localEdits.length;
	}

	public getEditIds(): readonly EditId[] {
		return this.editIds;
	}

	/**
	 * @returns true iff the edit is contained in this 'EditLog' and it is a local edit (not sequenced).
	 */
	public isLocalEdit(editId: EditId): boolean {
		const entry = this.allEditIds.get(editId);
		return entry !== undefined && entry.isLocal;
	}

	/**
	 * {@inheritDoc @intentional/shared-tree#OrderedEditSet.indexOf}
	 */
	public indexOf(editId: EditId): number {
		const orderedEdit = this.allEditIds.get(editId) ?? fail('edit not found');

		if (orderedEdit.isLocal) {
			const firstLocal = assertNotUndefined(this.allEditIds.get(this.localEdits[0].id));
			assert(firstLocal.isLocal);
			return this.numberOfSequencedEdits + orderedEdit.localSequence - firstLocal.localSequence;
		}
		return orderedEdit.index;
	}

	/**
	 * {@inheritDoc @intentional/shared-tree#OrderedEditSet.idOf}
	 */
	public idOf(index: number): EditId {
		if (this.numberOfSequencedEdits <= index) {
			return this.localEdits[index - this.numberOfSequencedEdits].id;
		}

		return this.editIds[index];
	}

	/**
	 * {@inheritDoc @intentional/shared-tree#OrderedEditSet.getAtIndex}
	 */
	public async getAtIndex(index: number): Promise<Edit> {
		if (index < this.numberOfSequencedEdits) {
			const editChunkIndex = Math.floor(index / editsPerChunk);

			const editChunk = this.editChunks[editChunkIndex];
			const { handle, edits } = editChunk;

			if (edits === undefined) {
				assert(handle !== undefined, 'An edit chunk should include at least a handle or edits.');
				const edits = JSON.parse(IsoBuffer.from(await handle.get()).toString()).edits as EditWithoutId[];
				assert(edits.length === editsPerChunk, 'The chunk does not contain the correct number of edits.');
				editChunk.edits = edits;

				this.addIndexToCache(editChunkIndex);

				return joinEditAndId(this.idOf(index), edits[index % editsPerChunk]);
			}

			return joinEditAndId(this.idOf(index), edits[index % editsPerChunk]);
		}

		return this.localEdits[index - this.numberOfSequencedEdits];
	}

	/**
	 * {@inheritDoc @intentional/shared-tree#OrderedEditSet.getAtIndexSynchronous}
	 */
	public getAtIndexSynchronous(index: number): Edit {
		assert(
			index > this.maximumEvictedIndex,
			'Edit to retrieve must have been added to the log during the current session.'
		);

		if (index < this.numberOfSequencedEdits) {
			const editChunkIndex = Math.floor(index / editsPerChunk);
			const { edits } = this.editChunks[editChunkIndex];

			return joinEditAndId(
				this.idOf(index),
				assertNotUndefined(edits, 'Edits should not have been evicted.')[index % editsPerChunk]
			);
		}

		return this.localEdits[index - this.numberOfSequencedEdits];
	}

	/**
	 * {@inheritDoc @intentional/shared-tree#OrderedEditSet.tryGetEdit}
	 */
	public async tryGetEdit(editId: EditId): Promise<Edit | undefined> {
		try {
			const index = this.indexOf(editId);
			return await this.getAtIndex(index);
		} catch {
			return undefined;
		}
	}

	public processEditChunkHandle(chunkHandle: IFluidHandle<ArrayBufferLike>, chunkIndex: number): void {
		assert(
			chunkIndex < this.editChunks.length,
			'A chunk handle op should not be received before the edit ops it corresponds to.'
		);
		this.editChunks[chunkIndex].handle = chunkHandle;
		this.addIndexToCache(chunkIndex);
	}

	/**
	 * Sequences all local edits.
	 */
	public sequenceLocalEdits(): void {
		this.localEdits.slice().forEach((edit) => this.addSequencedEdit(edit));
	}

	/**
	 * Adds a sequenced (non-local) edit to the edit log.
	 * If the id of the supplied edit matches a local edit already present in the log, the local edit will be replaced.
	 */
	public addSequencedEdit(edit: Edit): void {
<<<<<<< HEAD
		this.version++;
		const { id, editWithoutId } = separateEditAndId(edit);
		if (this.editChunks.length === 0) {
			this.editChunks.push({ edits: [editWithoutId] });
		} else {
			// Add to the last edit chunk if it has room, otherwise create a new chunk.
			const { edits: lastEditChunk } = this.editChunks[this.editChunks.length - 1];
			if (lastEditChunk !== undefined && lastEditChunk.length < editsPerChunk) {
				lastEditChunk.push(editWithoutId);
			} else {
				this.editChunks.push({ edits: [editWithoutId] });
			}
		}

		// Remove the edit from local edits if it exists.
		const encounteredEditId = this.allEditIds.get(id);
		if (encounteredEditId !== undefined) {
=======
		const sequencedEdit: SequencedOrderedEdit = { edit, index: this.sequencedEdits.length, isLocal: false };
		this.sequencedEdits.push(edit);
		const existingEdit = this.allEdits.get(edit.id);
		if (existingEdit !== undefined) {
>>>>>>> 2d2f5573
			// New edit already exits: it must have been a local edit.
			assert(encounteredEditId.isLocal, 'Duplicate acked edit.');
			// Remove it from localEdits. Due to ordering requirements, it must be first.
			const oldLocalEditId = assertArrayOfOne(this.localEdits.splice(0, 1)).id;
			assert(oldLocalEditId === id, 'Causal ordering should be upheld');
		}

<<<<<<< HEAD
		this.editIds.push(id);
		const sequencedEditId: SequencedOrderedEditId = { index: this.numberOfSequencedEdits - 1, isLocal: false };
		this.allEditIds.set(id, sequencedEditId);
=======
		this.allEdits.set(edit.id, sequencedEdit);
		this.emitAdd(edit, false);
>>>>>>> 2d2f5573
	}

	/**
	 * Adds a non-sequenced (local) edit to the edit log.
	 * Duplicate edits are ignored.
	 */
	public addLocalEdit(edit: Edit): void {
<<<<<<< HEAD
		this.version++;
		this.localEdits.push(edit);
		const localEditId: LocalOrderedEditId = { localSequence: this.localEditSequence++, isLocal: true };
		this.allEditIds.set(edit.id, localEditId);
=======
		assert(!this.allEdits.has(edit.id));
		const localEdit: LocalOrderedEdit = { edit, localSequence: this.localEditSequence++, isLocal: true };
		this.localEdits.push(edit);
		this.allEdits.set(edit.id, localEdit);
		this.emitAdd(edit, true);
	}

	private emitAdd(editAdded: Edit, isLocal: boolean): void {
		for (const handler of this.editAddedHandlers) {
			handler(editAdded, isLocal);
		}
>>>>>>> 2d2f5573
	}

	/**
	 * @returns true iff this `EditLog` and `other` are equivalent, regardless of locality.
	 */
	public equals(other: EditLog): boolean {
		return compareIterables(this, other);
	}

	/**
	 * Returns information about the edit log.
	 */
	public getEditLogSummary(): EditLogSummary {
		// TODO:#49901: When writing format version 0.1.0, change to prefer sending the handle when not undefined.
		// For now, no chunks are evicted so edits are sent as is to be aggregated during summary write.
		return {
			editChunks: this.editChunks.map(({ edits }) => assertNotUndefined(edits)),
			editIds: this.editIds,
		};
	}

	public *[Symbol.iterator](): IterableIterator<EditId> {
		// TODO #45414: We should also be deep comparing the list of changes in the edit. This is not straightforward.
		// We can use our edit validation code when we write it since it will need to do deep walks of the changes.
		yield* this.editIds;
		yield* this.localEdits.map(({ id }) => id);
	}

	private addIndexToCache(newIndex: number): void {
		if (newIndex <= this.maximumEvictedIndex && this.loadedChunkMruCache.length >= loadedChunkCacheSize) {
			const indexToEvict = assertNotUndefined(this.loadedChunkMruCache.shift());
			this.editChunks[indexToEvict].edits = [];
			this.loadedChunkMruCache.push(newIndex);
		}
	}
}<|MERGE_RESOLUTION|>--- conflicted
+++ resolved
@@ -131,8 +131,6 @@
  */
 export class EditLog implements OrderedEditSet {
 	private localEditSequence = 0;
-<<<<<<< HEAD
-	private version = 0;
 
 	private readonly editIds: EditId[];
 	private readonly editChunks: editChunk[];
@@ -142,12 +140,7 @@
 	private readonly maximumEvictedIndex: number;
 
 	private readonly allEditIds: Map<EditId, OrderedEditId> = new Map();
-=======
-	private readonly sequencedEdits: Edit[] = [];
-	private readonly localEdits: Edit[] = [];
-	private readonly allEdits: Map<EditId, OrderedEdit> = new Map();
 	private readonly editAddedHandlers: EditAddedHandler[] = [];
->>>>>>> 2d2f5573
 
 	/**
 	 * Construct an `EditLog` using the given options.
@@ -317,8 +310,6 @@
 	 * If the id of the supplied edit matches a local edit already present in the log, the local edit will be replaced.
 	 */
 	public addSequencedEdit(edit: Edit): void {
-<<<<<<< HEAD
-		this.version++;
 		const { id, editWithoutId } = separateEditAndId(edit);
 		if (this.editChunks.length === 0) {
 			this.editChunks.push({ edits: [editWithoutId] });
@@ -335,12 +326,6 @@
 		// Remove the edit from local edits if it exists.
 		const encounteredEditId = this.allEditIds.get(id);
 		if (encounteredEditId !== undefined) {
-=======
-		const sequencedEdit: SequencedOrderedEdit = { edit, index: this.sequencedEdits.length, isLocal: false };
-		this.sequencedEdits.push(edit);
-		const existingEdit = this.allEdits.get(edit.id);
-		if (existingEdit !== undefined) {
->>>>>>> 2d2f5573
 			// New edit already exits: it must have been a local edit.
 			assert(encounteredEditId.isLocal, 'Duplicate acked edit.');
 			// Remove it from localEdits. Due to ordering requirements, it must be first.
@@ -348,14 +333,10 @@
 			assert(oldLocalEditId === id, 'Causal ordering should be upheld');
 		}
 
-<<<<<<< HEAD
 		this.editIds.push(id);
 		const sequencedEditId: SequencedOrderedEditId = { index: this.numberOfSequencedEdits - 1, isLocal: false };
 		this.allEditIds.set(id, sequencedEditId);
-=======
-		this.allEdits.set(edit.id, sequencedEdit);
 		this.emitAdd(edit, false);
->>>>>>> 2d2f5573
 	}
 
 	/**
@@ -363,16 +344,9 @@
 	 * Duplicate edits are ignored.
 	 */
 	public addLocalEdit(edit: Edit): void {
-<<<<<<< HEAD
-		this.version++;
 		this.localEdits.push(edit);
 		const localEditId: LocalOrderedEditId = { localSequence: this.localEditSequence++, isLocal: true };
 		this.allEditIds.set(edit.id, localEditId);
-=======
-		assert(!this.allEdits.has(edit.id));
-		const localEdit: LocalOrderedEdit = { edit, localSequence: this.localEditSequence++, isLocal: true };
-		this.localEdits.push(edit);
-		this.allEdits.set(edit.id, localEdit);
 		this.emitAdd(edit, true);
 	}
 
@@ -380,7 +354,6 @@
 		for (const handler of this.editAddedHandlers) {
 			handler(editAdded, isLocal);
 		}
->>>>>>> 2d2f5573
 	}
 
 	/**
