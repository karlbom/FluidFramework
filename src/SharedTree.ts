/*!
 * Copyright (c) Microsoft Corporation. All rights reserved.
 * Licensed under the MIT License.
 */

import { fromBase64ToUtf8 } from '@fluidframework/common-utils';
import { IFluidHandle, IFluidSerializer, ISerializedHandle } from '@fluidframework/core-interfaces';
import { FileMode, ISequencedDocumentMessage, ITree, TreeEntry } from '@fluidframework/protocol-definitions';
import { IFluidDataStoreRuntime, IChannelStorageService } from '@fluidframework/datastore-definitions';
import { AttachState } from '@fluidframework/container-definitions';
import { SharedObject } from '@fluidframework/shared-object-base';
<<<<<<< HEAD
import { assert, assertNotUndefined, fail } from './Common';
=======
import type { IFluidSerializer } from '@fluidframework/core-interfaces';
import { ITelemetryLogger } from '@fluidframework/common-definitions';
import { ChildLogger } from '@fluidframework/telemetry-utils';
import { assert, fail } from './Common';
>>>>>>> 2d2f5573
import { EditLog, OrderedEditSet } from './EditLog';
import {
	Edit,
	Delete,
	Change,
	EditNode,
	Insert,
	Move,
	ChangeNode,
	StableRange,
	StablePlace,
	Payload,
} from './PersistedTypes';
import { newEdit } from './EditUtilities';
import { EditId } from './Identifiers';
import { SharedTreeFactory } from './Factory';
import { Snapshot } from './Snapshot';
import {
	SharedTreeSummarizer,
	formatVersion,
	serialize,
	SharedTreeSummary,
	fullHistorySummarizer,
	deserialize,
} from './Summary';
import * as HistoryEditFactory from './HistoryEditFactory';
import { initialTree } from './InitialTree';
import { CachingLogViewer, LogViewer } from './LogViewer';
import { transpileSummaryToReadFormat } from './SummaryBackCompatibility';

/**
 * Filename where the snapshot is stored.
 */
const snapshotFileName = 'header';

/**
 * A developer facing (non-localized) error message.
 * TODO: better error system.
 */
export type ErrorString = string;

const initialSummary: SharedTreeSummary = {
	version: formatVersion,
	currentTree: initialTree,
	sequencedEdits: [],
};

/**
 * An event emitted by a `SharedTree` to indicate a state change
 * @public
 */
export enum SharedTreeEvent {
	/**
	 * An edit has been committed to the log.
	 * This happens when either:
	 * 	1. A locally generated edit is added to the log.
	 * 	2. A remotely generated edit is added to the log.
	 * Note that, for locally generated edits, this event will not be emitted again when that edit is sequenced.
	 * Passed the EditId of the committed edit.
	 */
	EditCommitted = 'committedEdit',

	/**
	 * A chunk of edits has been uploaded using the `uploadBlob` API.
	 */
	EditsBlobbed = 'blobbedEdits',
}

/**
 * TODO:#48151: Support reference payloads, and use this type to identify them.
 */
export type BlobId = string;

/**
 * Wrapper around a `SharedTree` which provides ergonomic imperative editing functionality. All methods apply changes in their own edit.
 *
 * @example
 * // The following two lines of code are equivalent:
 * tree.applyEdit(...Insert.create([newNode], StablePlace.before(existingNode)));
 * tree.editor.insert(newNode, StablePlace.before(existingNode))
 * @public
 */
export class SharedTreeEditor {
	private readonly tree: SharedTree;

	public constructor(tree: SharedTree) {
		this.tree = tree;
	}

	/**
	 * Inserts a node at a location.
	 * @param node - Node to insert.
	 * @param destination - StablePlace at which the insert should take place.
	 */
	public insert(node: EditNode, destination: StablePlace): EditId;
	/**
	 * Inserts nodes at a location.
	 * @param nodes - Nodes to insert.
	 * @param destination - StablePlace at which the insert should take place.
	 */
	public insert(nodes: EditNode[], destination: StablePlace): EditId;
	public insert(nodeOrNodes: EditNode | EditNode[], destination: StablePlace): EditId {
		return this.tree.applyEdit(
			...Insert.create(Array.isArray(nodeOrNodes) ? nodeOrNodes : [nodeOrNodes], destination)
		);
	}

	/**
	 * Moves a node to a specified location.
	 * @param source - Node to move.
	 * @param destination - StablePlace to which the node should be moved.
	 */
	public move(source: ChangeNode, destination: StablePlace): EditId;
	/**
	 * Moves a part of a trait to a specified location.
	 * @param source - Portion of a trait to move.
	 * @param destination - StablePlace to which the portion of the trait should be moved.
	 */
	public move(source: StableRange, destination: StablePlace): EditId;
	public move(source: ChangeNode | StableRange, destination: StablePlace): EditId {
		if (this.isNode(source)) {
			return this.tree.applyEdit(...Move.create(StableRange.only(source), destination));
		}

		return this.tree.applyEdit(...Move.create(source, destination));
	}

	/**
	 * Deletes a node.
	 * @param target - Node to delete
	 */
	public delete(target: ChangeNode): EditId;
	/**
	 * Deletes a portion of a trait.
	 * @param target - Range of nodes to delete, specified as a `StableRange`
	 */
	public delete(target: StableRange): EditId;
	public delete(target: ChangeNode | StableRange): EditId {
		if (this.isNode(target)) {
			return this.tree.applyEdit(Delete.create(StableRange.only(target)));
		}

		return this.tree.applyEdit(Delete.create(target));
	}

	/**
	 * Reverts a previous edit.
	 * @param edit - ID of the edit to revert
	 */
	public async revert(edit: EditId): Promise<EditId> {
		return this.tree.applyEdit(...(await this.tree.createRevert(edit)));
	}

	private isNode(source: ChangeNode | StableRange): source is ChangeNode {
		return (source as ChangeNode).definition !== undefined && (source as ChangeNode).identifier !== undefined;
	}
}

/**
 * A distributed tree.
 * @public
 * @sealed
 */
export class SharedTree extends SharedObject {
	/**
	 * Create a new SharedTree. It will contain the default value (see initialTree).
	 */
	public static create(runtime: IFluidDataStoreRuntime, id?: string): SharedTree {
		return runtime.createChannel(id, SharedTreeFactory.Type) as SharedTree;
	}

	/**
	 * Get a factory for SharedTree to register with the data store.
	 * @returns A factory that creates SharedTrees and loads them from storage.
	 */
	public static getFactory(): SharedTreeFactory {
		return new SharedTreeFactory();
	}

	/**
	 * Handler for summary generation.
	 * See 'SharedTreeSummarizer' for details.
	 */
	public summarizer: SharedTreeSummarizer = fullHistorySummarizer;

	/**
	 * The log of completed edits for this SharedTree.
	 */
	private editLog: EditLog;

	/**
	 * Viewer for trees defined by editLog.
	 * @internal
	 */
	public logViewer: LogViewer;

	/**
	 * TODO:#48151: Cache of downloaded reference payloads
	 * @internal
	 */
	public payloadCache: Map<BlobId, Payload> = new Map();

	protected readonly logger: ITelemetryLogger;

	/**
	 * Iff true, the snapshots passed to setKnownRevision will be asserted to be correct.
	 */
	private readonly expensiveValidation: boolean;

	/**
	 * Create a new SharedTreeFactory.
	 * @param runtime - The runtime the SharedTree will be associated with
	 * @param id - Unique ID for the SharedTree
	 * @param expensiveValidation - enable expensive asserts
	 */
	public constructor(runtime: IFluidDataStoreRuntime, id: string, expensiveValidation = false) {
		super(id, runtime, SharedTreeFactory.Attributes);
		this.expensiveValidation = expensiveValidation;
<<<<<<< HEAD
		const { editLog, logViewer } = this.createEditLogFromSummary(initialSummary, this.expensiveValidation);
=======
		this.logger = ChildLogger.create(super.logger, 'SharedTree');
		const { editLog, logViewer } = loadSummary(initialSummary, this.expensiveValidation, this.logger);
>>>>>>> 2d2f5573
		this.editLog = editLog;
		this.logViewer = logViewer;
	}

	/**
	 * @returns the current view of the tree.
	 */
	public get currentView(): Snapshot {
		return this.logViewer.getSnapshotSynchronous(Number.POSITIVE_INFINITY);
	}

	/**
	 * @returns the edit history of the tree.
	 */
	public get edits(): OrderedEditSet {
		return this.editLog;
	}

	private _editor: SharedTreeEditor | undefined;

	/**
	 * Returns a `SharedTreeEditor` for editing this tree in an imperative fashion. All edits are performed on the current tree view.
	 */
	public get editor(): SharedTreeEditor {
		if (!this._editor) {
			this._editor = new SharedTreeEditor(this);
		}

		return this._editor;
	}

	/**
	 * Convenience helper for applying an edit containing the given changes.
	 * Opens an edit, applies the given changes, and closes the edit. See (`openEdit()`/`applyChanges()`/`closeEdit()`).
	 *
	 * For convenient imperative variants of edits, see `editor`.
	 * @internal
	 */
	public applyEdit(...changes: Change[]): EditId {
		const edit = newEdit(changes);
		this.processLocalEdit(edit);
		return edit.id;
	}

	/**
	 * @returns Changes reverting the specified edit.
	 */
	public async createRevert(editId: EditId): Promise<Change[]> {
		const edit = (await this.editLog.tryGetEdit(editId)) ?? fail('Edit must exist in the edit log to be reverted.');
		// Get the revision to which edit is applied (This is not the output of applying edit: it's the one just before that).
		const revision = await this.logViewer.getSnapshot(this.editLog.indexOf(editId));
		return HistoryEditFactory.revert(edit, revision);
	}

	/**
	 * @returns Changes reverting the specified edit. Must only be used to revert an edit added during the current session.
	 */
	public createRevertSynchronous(editId: EditId): Change[] {
		const edit =
			this.editLog.getAtIndexSynchronous(this.editLog.indexOf(editId)) ??
			fail('Edit must exist in the edit log to be reverted.');
		// Get the revision to which edit is applied (This is not the output of applying edit: it's the one just before that).
		const revision = this.logViewer.getSnapshotSynchronous(this.editLog.indexOf(editId));
		return HistoryEditFactory.revert(edit, revision);
	}

	private deserializeHandle(serializedHandle: ISerializedHandle): IFluidHandle<ArrayBufferLike> {
		const deserializeHandle = this.serializer.parse(JSON.stringify(serializedHandle));
		assert(typeof deserializeHandle === 'object');
		return deserializeHandle as IFluidHandle<ArrayBufferLike>;
	}

	private toSerializable(value: IFluidHandle<ArrayBufferLike>): ISerializedHandle {
		// Stringify to convert to the serialized handle values - and then parse
		const stringified = this.serializer.stringify(value, this.handle);
		return JSON.parse(stringified) as ISerializedHandle;
	}

	/**
	 * {@inheritDoc @fluidframework/shared-object-base#SharedObject.snapshotCore}
	 */
	public snapshotCore(_serializer: IFluidSerializer): ITree {
		const tree: ITree = {
			entries: [
				{
					mode: FileMode.File,
					path: snapshotFileName,
					type: TreeEntry[TreeEntry.Blob],
					value: {
						contents: serialize(this.saveSummary()),
						encoding: 'utf-8',
					},
				},
			],
			id: null,
		};

		return tree;
	}

	/**
	 * Saves this SharedTree into a summary.
	 * @internal
	 */
	public saveSummary(): SharedTreeSummary {
		if (this.editLog.length === 0) {
			return initialSummary;
		}

		// If local changes exist, emulate the sequencing of those changes.
		// Doing so is necessary so edits created during DataObject.initializingFirstTime are included.
		// Doing so is safe because it is guaranteed that the DDS has not yet been attached. This is because summary creation is only
		// ever invoked on a DataObject containing local changes when it is attached for the first time. In post-attach flows, an extra
		// instance of the DataObject is created for generating summaries and will never have local edits.
		if (this.editLog.numberOfLocalEdits > 0) {
			assert(
				this.runtime.attachState !== AttachState.Attached,
				'Summarizing should not occur with local edits except on first attach.'
			);
			this.editLog.sequenceLocalEdits();
		}

		return this.summarizer(this.editLog, this.currentView, { serializeHandle: this.toSerializable.bind(this) });
	}

	/**
	 * Initialize shared tree with a summary.
	 * @internal
	 */
	public loadSummary(summary: SharedTreeSummary): void {
<<<<<<< HEAD
		const { editLog, logViewer } = this.createEditLogFromSummary(summary, this.expensiveValidation);
=======
		const { editLog, logViewer } = loadSummary(summary, this.expensiveValidation, this.logger);
>>>>>>> 2d2f5573
		this.editLog = editLog;
		this.logViewer = logViewer;
	}

	private createEditLogFromSummary(
		summary: SharedTreeSummary,
		expensiveValidation: boolean
	): { editLog: EditLog; logViewer: LogViewer } {
		const transpiledSummary = transpileSummaryToReadFormat(summary);
		if (typeof transpiledSummary === 'string') {
			fail(transpiledSummary); // TODO: Where does this error propagate?
		}
		const { editHistory, currentTree } = transpiledSummary;
		const { editChunks, editIds } = assertNotUndefined(
			editHistory,
			'Transpiling should result in editChunks being populated.'
		);
		const currentView = Snapshot.fromTree(currentTree);

		const editLogOptions = {
			editChunks: assertNotUndefined(editChunks).map((chunk) => {
				if (Array.isArray(chunk)) {
					return chunk;
				}

				return this.deserializeHandle(chunk);
			}),
			editIds,
		};
		const editLog = new EditLog(editLogOptions);
		const logViewer = new CachingLogViewer(editLog, initialTree, expensiveValidation);

		// TODO:#47830: Store the associated revision on the snapshot.
		// The current view should only be stored in the cache if the revision it's associated with is known.
		void logViewer.setKnownRevision(editLog.length, currentView);
		return { editLog, logViewer };
	}

	/**
	 * Compares this shared tree to another for equality.
	 *
	 * Equality means that the histories as captured by the EditLogs are equal.
	 *
	 * Equality does not include:
	 *   - if an edit is open
	 *   - the shared tree's id
	 *   - local vs sequenced status of edits
	 *   - registered event listeners
	 *   - state of caches
	 * */
	public equals(sharedTree: SharedTree): boolean {
		if (!this.currentView.equals(sharedTree.currentView)) {
			return false;
		}

		return this.editLog.equals(sharedTree.editLog);
	}

	/**
	 * {@inheritDoc @fluidframework/shared-object-base#SharedObject.loadCore}
	 */
	protected async loadCore(storage: IChannelStorageService): Promise<void> {
		const header = await storage.read(snapshotFileName);
		const summary = deserialize(fromBase64ToUtf8(header));
		if (typeof summary === 'string') {
			fail(summary); // TODO: Where does this error propagate?
		}
		this.loadSummary(summary);
	}

	/**
	 * {@inheritDoc @fluidframework/shared-object-base#SharedObject.processCore}
	 */
	protected processCore(message: ISequencedDocumentMessage, local: boolean): void {
		const operation = message.contents;
		if (operation.type === 'handle') {
			this.editLog.processEditChunkHandle(this.deserializeHandle(operation.editHandle), operation.chunkIndex);
		} else {
			const { id, edit } = message.contents;
			this.processSequencedEdit(edit);
		}
	}

	/**
	 * {@inheritDoc @fluidframework/shared-object-base#SharedObject.registerCore}
	 */
	protected registerCore(): void {
		// Do nothing
	}

	/**
	 * {@inheritDoc @fluidframework/shared-object-base#SharedObject.onDisconnect}
	 */
	protected onDisconnect(): void {
		// Do nothing
	}

	private processSequencedEdit(edit: Edit): void {
		const wasLocalEdit = this.editLog.isLocalEdit(edit.id);
		this.editLog.addSequencedEdit(edit);
		if (!wasLocalEdit) {
			this.emit(SharedTreeEvent.EditCommitted, edit.id);
		}
	}

	/**
	 * Add an `Edit` directly.
	 * External users should use one of the more specialized functions, like applyEdit which handles constructing the actual `Edit` object.
	 * This is exposed as it is useful for testing, particularly with invalid and malformed Edits.
	 * @internal
	 */
	public processLocalEdit(edit: Edit): void {
		// TODO:44711: what should be passed in when unattached?
		this.submitLocalMessage({ edit, type: 'edit' });
		this.editLog.addLocalEdit(edit);
		this.emit(SharedTreeEvent.EditCommitted, edit.id);
	}
<<<<<<< HEAD
=======
}

function loadSummary(
	summary: SharedTreeSummary,
	expensiveValidation: boolean,
	logger: ITelemetryLogger
): { editLog: EditLog; logViewer: LogViewer } {
	const { version, sequencedEdits, currentTree } = summary;
	assert(version === formatVersion);
	const currentView = Snapshot.fromTree(currentTree);
	const editLog = new EditLog(sequencedEdits);
	const logViewer = new CachingLogViewer(editLog, initialTree, expensiveValidation, undefined, logger);

	// TODO:#47830: Store the associated revision on the snapshot.
	// The current view should only be stored in the cache if the revision it's associated with is known.
	logViewer.setKnownRevision(editLog.length, currentView);
	return { editLog, logViewer };
>>>>>>> 2d2f5573
}<|MERGE_RESOLUTION|>--- conflicted
+++ resolved
@@ -9,14 +9,9 @@
 import { IFluidDataStoreRuntime, IChannelStorageService } from '@fluidframework/datastore-definitions';
 import { AttachState } from '@fluidframework/container-definitions';
 import { SharedObject } from '@fluidframework/shared-object-base';
-<<<<<<< HEAD
 import { assert, assertNotUndefined, fail } from './Common';
-=======
-import type { IFluidSerializer } from '@fluidframework/core-interfaces';
 import { ITelemetryLogger } from '@fluidframework/common-definitions';
 import { ChildLogger } from '@fluidframework/telemetry-utils';
-import { assert, fail } from './Common';
->>>>>>> 2d2f5573
 import { EditLog, OrderedEditSet } from './EditLog';
 import {
 	Edit,
@@ -235,12 +230,14 @@
 	public constructor(runtime: IFluidDataStoreRuntime, id: string, expensiveValidation = false) {
 		super(id, runtime, SharedTreeFactory.Attributes);
 		this.expensiveValidation = expensiveValidation;
-<<<<<<< HEAD
-		const { editLog, logViewer } = this.createEditLogFromSummary(initialSummary, this.expensiveValidation);
-=======
+
 		this.logger = ChildLogger.create(super.logger, 'SharedTree');
-		const { editLog, logViewer } = loadSummary(initialSummary, this.expensiveValidation, this.logger);
->>>>>>> 2d2f5573
+		const { editLog, logViewer } = this.createEditLogFromSummary(
+			initialSummary,
+			this.expensiveValidation,
+			this.logger
+		);
+
 		this.editLog = editLog;
 		this.logViewer = logViewer;
 	}
@@ -371,18 +368,15 @@
 	 * @internal
 	 */
 	public loadSummary(summary: SharedTreeSummary): void {
-<<<<<<< HEAD
-		const { editLog, logViewer } = this.createEditLogFromSummary(summary, this.expensiveValidation);
-=======
-		const { editLog, logViewer } = loadSummary(summary, this.expensiveValidation, this.logger);
->>>>>>> 2d2f5573
+		const { editLog, logViewer } = this.createEditLogFromSummary(summary, this.expensiveValidation, this.logger);
 		this.editLog = editLog;
 		this.logViewer = logViewer;
 	}
 
 	private createEditLogFromSummary(
 		summary: SharedTreeSummary,
-		expensiveValidation: boolean
+		expensiveValidation: boolean,
+		logger: ITelemetryLogger
 	): { editLog: EditLog; logViewer: LogViewer } {
 		const transpiledSummary = transpileSummaryToReadFormat(summary);
 		if (typeof transpiledSummary === 'string') {
@@ -406,7 +400,7 @@
 			editIds,
 		};
 		const editLog = new EditLog(editLogOptions);
-		const logViewer = new CachingLogViewer(editLog, initialTree, expensiveValidation);
+		const logViewer = new CachingLogViewer(editLog, initialTree, expensiveValidation, undefined, logger);
 
 		// TODO:#47830: Store the associated revision on the snapshot.
 		// The current view should only be stored in the cache if the revision it's associated with is known.
@@ -493,24 +487,4 @@
 		this.editLog.addLocalEdit(edit);
 		this.emit(SharedTreeEvent.EditCommitted, edit.id);
 	}
-<<<<<<< HEAD
-=======
-}
-
-function loadSummary(
-	summary: SharedTreeSummary,
-	expensiveValidation: boolean,
-	logger: ITelemetryLogger
-): { editLog: EditLog; logViewer: LogViewer } {
-	const { version, sequencedEdits, currentTree } = summary;
-	assert(version === formatVersion);
-	const currentView = Snapshot.fromTree(currentTree);
-	const editLog = new EditLog(sequencedEdits);
-	const logViewer = new CachingLogViewer(editLog, initialTree, expensiveValidation, undefined, logger);
-
-	// TODO:#47830: Store the associated revision on the snapshot.
-	// The current view should only be stored in the cache if the revision it's associated with is known.
-	logViewer.setKnownRevision(editLog.length, currentView);
-	return { editLog, logViewer };
->>>>>>> 2d2f5573
 }