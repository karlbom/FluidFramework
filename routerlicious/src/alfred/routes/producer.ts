import * as express from "express";
import { MongoClient } from "mongodb";
import * as nconf from "nconf";
import * as api from "../../api";
import * as core from "../../core";
import * as utils from "../../utils";
import { logger } from "../../utils";

const router = express.Router();

let producerRunning = false;

// Group this into some kind of an interface
const zookeeperEndpoint = nconf.get("zookeeper:endpoint");
const topic = nconf.get("alfred:topic");

// Connection to stored document details
const mongoUrl = nconf.get("mongo:endpoint");
const client = MongoClient.connect(mongoUrl);
const objectsCollectionName = nconf.get("mongo:collectionNames:objects");
const objectsCollectionP = client.then((db) => db.collection(objectsCollectionName));

async function getOrCreateObject(id: string, type: string): Promise<boolean> {
    const collection = await objectsCollectionP;
    const dbObjectP = collection.findOne({ _id: id });
    return dbObjectP.then(
        (dbObject) => {
            if (dbObject) {
                if (dbObject.type !== type) {
                    throw new Error("Mismatched shared types");
                }

                return true;
            } else {
                return collection.insertOne({ _id: id, type }).then(() => false);
            }
        });
}

let producerRateInterval;
let producerInterval;

async function startProducer(batchSize: number) {
    // Producer used to publish messages
<<<<<<< HEAD
    const producer = new utils.kafka.Producer(zookeeperEndpoint, topic);
    const throughput = new utils.ThroughputCounter();
=======
    const producer = new utils.kafka.Producer(zookeeperEndpoint, kafkaClientId, topic);
    const throughput = new utils.ThroughputCounter(logger.info);
>>>>>>> 4c7639f3

    await getOrCreateObject("producer", api.MapExtension.Type);

    let clientSequenceNumber = 1;
    producerInterval = setInterval(() => {
        const rawMessage: core.IRawOperationMessage = {
            clientId: "producer",
            objectId: "producer",
            operation: {
                clientSequenceNumber: clientSequenceNumber++,
                op: {
                    key: "binky",
                    type: "set",
                    value: "winky",
                },
                referenceSequenceNumber: 0,
            },
            timestamp: Date.now(),
            type: core.RawOperationType,
            userId: "producer",
        };

        for (let i = 0; i < batchSize; i++) {
            throughput.produce();
            producer.send(JSON.stringify(rawMessage), "producer").then(
                (responseMessage) => {
                    throughput.acknolwedge();
                },
                (error) => {
                    logger.error(error);
                });
        }
    }, 0);
}

function stopProducer() {
    clearInterval(producerRateInterval);
    clearInterval(producerInterval);
}

router.get("/:batchSize?", (request, response, next) => {
    if (producerRunning) {
        stopProducer();
    } else {
        startProducer(parseInt(request.params.batchSize, 10));
    }

    producerRunning = !producerRunning;
    response.status(200).json(producerRunning);
});

export default router;<|MERGE_RESOLUTION|>--- conflicted
+++ resolved
@@ -42,13 +42,8 @@
 
 async function startProducer(batchSize: number) {
     // Producer used to publish messages
-<<<<<<< HEAD
     const producer = new utils.kafka.Producer(zookeeperEndpoint, topic);
-    const throughput = new utils.ThroughputCounter();
-=======
-    const producer = new utils.kafka.Producer(zookeeperEndpoint, kafkaClientId, topic);
     const throughput = new utils.ThroughputCounter(logger.info);
->>>>>>> 4c7639f3
 
     await getOrCreateObject("producer", api.MapExtension.Type);
 
