--- conflicted
+++ resolved
@@ -1,10 +1,6 @@
 {
   "name": "@fluid-internal/node-host",
-<<<<<<< HEAD
   "version": "0.26.0",
-=======
-  "version": "0.25.2",
->>>>>>> d56d806c
   "private": true,
   "description": "Fluid container host for Node.js environment",
   "repository": "microsoft/FluidFramework",
@@ -26,25 +22,14 @@
     "tsc": "tsc"
   },
   "dependencies": {
-<<<<<<< HEAD
     "@fluid-example/key-value-cache": "^0.26.0",
     "@fluidframework/container-definitions": "^0.26.0",
     "@fluidframework/container-loader": "^0.26.0",
     "@fluidframework/core-interfaces": "^0.26.0",
     "@fluidframework/driver-definitions": "^0.26.0",
-    "@fluidframework/protocol-definitions": "^0.1011.1-0",
+    "@fluidframework/protocol-definitions": "^0.1011.1",
     "@fluidframework/routerlicious-driver": "^0.26.0",
     "@fluidframework/routerlicious-host": "^0.26.0",
-=======
-    "@fluid-example/key-value-cache": "^0.25.2",
-    "@fluidframework/container-definitions": "^0.25.2",
-    "@fluidframework/container-loader": "^0.25.2",
-    "@fluidframework/core-interfaces": "^0.25.2",
-    "@fluidframework/driver-definitions": "^0.25.2",
-    "@fluidframework/protocol-definitions": "^0.1011.1",
-    "@fluidframework/routerlicious-driver": "^0.25.2",
-    "@fluidframework/routerlicious-host": "^0.25.2",
->>>>>>> d56d806c
     "jsonwebtoken": "^8.4.0",
     "uuid": "^3.3.2"
   },
