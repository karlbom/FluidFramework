# Copyright (c) Microsoft Corporation. All rights reserved.
# Licensed under the MIT License.

# publish-npm-package template to publish NPM packages/projects

parameters:
- name: feeds
  type: object

- name: pool
  type: object
  default: Lite

- name: namespace
  type: boolean

jobs:
  - ${{ each feed in parameters.feeds }}:
    - deployment: publish_${{ replace(feed.environment, '-', '_') }}
      displayName: Publish ${{ feed.environment }}
      pool: ${{ parameters.pool }}
      environment: ${{ feed.environment }}
      workspace:
        clean: all
      strategy:
        runOnce:
            deploy:
<<<<<<< HEAD
                variables:
                - 
                steps:
                - download: current
                  artifact: pack
                - task: UseNode@1
                  displayName: Use Node 12.x
                  inputs: 
                    version: 12.x
                - task: Bash@3
                  displayName: Generate .npmrc
                  inputs:
                    targetType: 'inline'
                    workingDirectory: $(Pipeline.Workspace)/pack
                    ${{ if eq(parameters.namespace, true) }}:
                      ${{ if eq(feed.official, false) }}:
                        script: |
                          echo Generating .npmrc for ${{ feed.name }}
                          echo "@fluidframework:registry=${{ feed.name }}" >> ./.npmrc
                          echo "@fluid-example:registry=${{ feed.name }}" >> ./.npmrc
                          echo "@fluid-internal:registry=${{ feed.name }}" >> ./.npmrc
                          echo "always-auth=true" >> ./.npmrc
                          cat .npmrc
                      ${{ if eq(feed.official, true) }}:
                        script: |
                          echo Generating .npmrc for ${{ feed.name }}
                          echo "@fluidframework:registry=${{ feed.name }}" >> ./.npmrc
                          echo "always-auth=true" >> ./.npmrc
                          cat .npmrc

                          echo Deleteing @fluid-internal packages
                          rm -f fluid-internal-*
                          echo Deleteing @fluid-example packages
                          rm -f fluid-example-*
                    ${{ if eq(parameters.namespace, false) }}:
=======
              steps:
              - download: current
                artifact: pack
              - task: UseNode@1
                displayName: Use Node 12.x
                inputs: 
                  version: 12.x
              - task: Bash@3
                displayName: Generate .npmrc
                inputs:
                  targetType: 'inline'
                  workingDirectory: $(Pipeline.Workspace)/pack
                  ${{ if eq(parameters.namespace, true) }}:
                    ${{ if eq(feed.official, false) }}:
                      script: |
                        echo Generating .npmrc for ${{ feed.name }}
                        echo "@fluidframework:registry=${{ feed.name }}" >> ./.npmrc
                        echo "@fluid-example:registry=${{ feed.name }}" >> ./.npmrc
                        echo "@fluid-internal:registry=${{ feed.name }}" >> ./.npmrc
                        echo "always-auth=true" >> ./.npmrc
                        cat .npmrc
                    ${{ if eq(feed.official, true) }}:
>>>>>>> 1ba9f281
                      script: |
                        echo Generating .npmrc for ${{ feed.name }}
                        echo "@fluidframework:registry=${{ feed.name }}" >> ./.npmrc
                        echo "always-auth=true" >> ./.npmrc
                        cat .npmrc

                        echo Deleteing @fluid-internal packages
                        rm -f fluid-internal-*
                        echo Deleteing @fluid-example packages
                        rm -f fluid-example-*
                  ${{ if eq(parameters.namespace, false) }}:
                    script: |
                      echo Generating .npmrc for ${{ feed.name }}
                      echo "registry=${{ feed.name }}" >> ./.npmrc
                      echo "always-auth=true" >> ./.npmrc
                      cat .npmrc
              - task: npmAuthenticate@0
                displayName: npm Authenticate
                inputs:
                  workingFile: $(Pipeline.Workspace)/pack/.npmrc
                  customEndPoint: ${{ feed.customEndPoint }}
              - task: Bash@3
                displayName: Publish Packages
                inputs:
                  targetType: 'inline'
                  workingDirectory: $(Pipeline.Workspace)/pack
                  script: |
                    tag="--tag canary"
                    if [[ "$(Build.SourceBranch)" = refs/heads/main ]]; then
                      tag="--tag next"
                    elif [[ "$(release)" == "release" ]]; then
                      tag="--tag latest"
                    fi
                    echo Tag: $tag
                    cp .npmrc ~/.npmrc
                    t1=0
                    for f in *.tgz
                    do 
                        if ! npm publish $f $tag ${{ feed.publishFlags }}
                        then
                            let t1+=1
                        fi
                    done
                    rm ~/.npmrc
                    exit $t1

              - ${{ feed.tagSteps }}
  <|MERGE_RESOLUTION|>--- conflicted
+++ resolved
@@ -25,9 +25,6 @@
       strategy:
         runOnce:
             deploy:
-<<<<<<< HEAD
-                variables:
-                - 
                 steps:
                 - download: current
                   artifact: pack
@@ -61,75 +58,40 @@
                           echo Deleteing @fluid-example packages
                           rm -f fluid-example-*
                     ${{ if eq(parameters.namespace, false) }}:
-=======
-              steps:
-              - download: current
-                artifact: pack
-              - task: UseNode@1
-                displayName: Use Node 12.x
-                inputs: 
-                  version: 12.x
-              - task: Bash@3
-                displayName: Generate .npmrc
-                inputs:
-                  targetType: 'inline'
-                  workingDirectory: $(Pipeline.Workspace)/pack
-                  ${{ if eq(parameters.namespace, true) }}:
-                    ${{ if eq(feed.official, false) }}:
                       script: |
                         echo Generating .npmrc for ${{ feed.name }}
-                        echo "@fluidframework:registry=${{ feed.name }}" >> ./.npmrc
-                        echo "@fluid-example:registry=${{ feed.name }}" >> ./.npmrc
-                        echo "@fluid-internal:registry=${{ feed.name }}" >> ./.npmrc
+                        echo "registry=${{ feed.name }}" >> ./.npmrc
                         echo "always-auth=true" >> ./.npmrc
                         cat .npmrc
-                    ${{ if eq(feed.official, true) }}:
->>>>>>> 1ba9f281
-                      script: |
-                        echo Generating .npmrc for ${{ feed.name }}
-                        echo "@fluidframework:registry=${{ feed.name }}" >> ./.npmrc
-                        echo "always-auth=true" >> ./.npmrc
-                        cat .npmrc
+                - task: npmAuthenticate@0
+                  displayName: npm Authenticate
+                  inputs:
+                    workingFile: $(Pipeline.Workspace)/pack/.npmrc
+                    customEndPoint: ${{ feed.customEndPoint }}
+                - task: Bash@3
+                  displayName: Publish Packages
+                  inputs:
+                    targetType: 'inline'
+                    workingDirectory: $(Pipeline.Workspace)/pack
+                    script: |
+                      tag="--tag canary"
+                      if [[ "$(Build.SourceBranch)" = refs/heads/main ]]; then
+                        tag="--tag next"
+                      elif [[ "$(release)" == "release" ]]; then
+                        tag="--tag latest"
+                      fi
+                      echo Tag: $tag
+                      cp .npmrc ~/.npmrc
+                      t1=0
+                      for f in *.tgz
+                      do 
+                          if ! npm publish $f $tag ${{ feed.publishFlags }}
+                          then
+                              let t1+=1
+                          fi
+                      done
+                      rm ~/.npmrc
+                      exit $t1
 
-                        echo Deleteing @fluid-internal packages
-                        rm -f fluid-internal-*
-                        echo Deleteing @fluid-example packages
-                        rm -f fluid-example-*
-                  ${{ if eq(parameters.namespace, false) }}:
-                    script: |
-                      echo Generating .npmrc for ${{ feed.name }}
-                      echo "registry=${{ feed.name }}" >> ./.npmrc
-                      echo "always-auth=true" >> ./.npmrc
-                      cat .npmrc
-              - task: npmAuthenticate@0
-                displayName: npm Authenticate
-                inputs:
-                  workingFile: $(Pipeline.Workspace)/pack/.npmrc
-                  customEndPoint: ${{ feed.customEndPoint }}
-              - task: Bash@3
-                displayName: Publish Packages
-                inputs:
-                  targetType: 'inline'
-                  workingDirectory: $(Pipeline.Workspace)/pack
-                  script: |
-                    tag="--tag canary"
-                    if [[ "$(Build.SourceBranch)" = refs/heads/main ]]; then
-                      tag="--tag next"
-                    elif [[ "$(release)" == "release" ]]; then
-                      tag="--tag latest"
-                    fi
-                    echo Tag: $tag
-                    cp .npmrc ~/.npmrc
-                    t1=0
-                    for f in *.tgz
-                    do 
-                        if ! npm publish $f $tag ${{ feed.publishFlags }}
-                        then
-                            let t1+=1
-                        fi
-                    done
-                    rm ~/.npmrc
-                    exit $t1
-
-              - ${{ feed.tagSteps }}
+                - ${{ feed.tagSteps }}
   