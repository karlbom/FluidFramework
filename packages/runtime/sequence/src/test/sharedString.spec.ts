--- conflicted
+++ resolved
@@ -5,7 +5,6 @@
 
 import assert from "assert";
 import { ITree } from "@fluidframework/protocol-definitions";
-<<<<<<< HEAD
 import { IDeltaConnection, ISharedObjectServices } from "@fluidframework/component-runtime-definitions";
 import {
     MockContainerRuntimeFactory,
@@ -14,11 +13,7 @@
     MockComponentRuntime,
     MockStorage,
 } from "@fluidframework/test-runtime-utils";
-=======
-import { ISharedObjectServices } from "@fluidframework/component-runtime-definitions";
-import { MockDeltaConnectionFactory, MockRuntime, MockStorage } from "@fluidframework/test-runtime-utils";
 import { SnapshotLegacy } from "@fluidframework/merge-tree";
->>>>>>> e4b65cfd
 import { SharedString } from "../sharedString";
 import { SharedStringFactory } from "../sequenceFactory";
 
