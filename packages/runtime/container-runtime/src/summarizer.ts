/*!
 * Copyright (c) Microsoft Corporation. All rights reserved.
 * Licensed under the MIT License.
 */

import { strict as assert } from "assert";
import { IDisposable, ITelemetryLogger } from "@microsoft/fluid-common-definitions";
import {
    IComponentLoadable,
    IComponentRouter,
    IComponentRunnable,
    IRequest,
    IResponse,
} from "@microsoft/fluid-component-core-interfaces";
import { ChildLogger, Deferred, PerformanceEvent, PromiseTimer, Timer } from "@microsoft/fluid-common-utils";
import {
    ISequencedDocumentMessage,
    ISequencedDocumentSystemMessage,
    ISummaryConfiguration,
    MessageType,
} from "@microsoft/fluid-protocol-definitions";
import { ErrorType, ISummarizingError, ISummaryContext } from "@microsoft/fluid-driver-definitions";
import { ContainerRuntime, GenerateSummaryData } from "./containerRuntime";
import { RunWhileConnectedCoordinator } from "./runWhileConnectedCoordinator";
import { IClientSummaryWatcher, SummaryCollection } from "./summaryCollection";

// Send some telemetry if generate summary takes too long
const maxSummarizeTimeoutTime = 20000; // 20 sec
const maxSummarizeTimeoutCount = 5; // Double and resend 5 times

const minOpsForLastSummary = 50;

declare module "@microsoft/fluid-component-core-interfaces" {
    // eslint-disable-next-line @typescript-eslint/no-empty-interface
    export interface IComponent extends Readonly<Partial<IProvideSummarizer>> { }
}

export const ISummarizer: keyof IProvideSummarizer = "ISummarizer";

export interface IProvideSummarizer {
    readonly ISummarizer: ISummarizer;
}

export interface ISummarizer extends IComponentRouter, IComponentRunnable, IComponentLoadable {
    /**
     * Returns a promise that will be resolved with the next Summarizer after context reload
     */
    setSummarizer(): Promise<Summarizer>;
}

/**
 * Data about a summary attempt
 */
export interface ISummaryAttempt {
    /**
     * Reference sequence number when summary was generated
     */
    readonly refSequenceNumber: number;

    /**
     * Time of summary attempt after it was sent
     */
    readonly summaryTime: number;

    /**
     * Sequence number of summary op
     */
    summarySequenceNumber?: number;
}

/**
 * This class contains the heuristics for when to summarize.
 */
class SummarizerHeuristics {
    /**
     * Last sent summary attempt
     */
    public lastSent: ISummaryAttempt;
    private _lastAcked: ISummaryAttempt;

    /**
     * Last acked summary attempt
     */
    public get lastAcked(): ISummaryAttempt {
        return this._lastAcked;
    }

    private readonly idleTimer: Timer;

    public constructor(
        private readonly configuration: ISummaryConfiguration,
        private readonly trySummarize: (reason: string) => void,
        /**
         * Last received op sequence number
         */
        public lastOpSeqNumber: number,
        firstAck: ISummaryAttempt,
    ) {
        this.lastSent = firstAck;
        this._lastAcked = firstAck;
        this.idleTimer = new Timer(
            this.configuration.idleTime,
            () => this.trySummarize("idle"));
    }

    /**
     * Mark the last sent summary attempt as acked.
     */
    public ackLastSent() {
        this._lastAcked = this.lastSent;
    }

    /**
     * Runs the heuristic to determine if it should try to summarize.
     */
    public run() {
        this.idleTimer.clear();
        const timeSinceLastSummary = Date.now() - this.lastAcked.summaryTime;
        const opCountSinceLastSummary = this.lastOpSeqNumber - this.lastAcked.refSequenceNumber;

        if (timeSinceLastSummary > this.configuration.maxTime) {
            this.trySummarize("maxTime");
        } else if (opCountSinceLastSummary > this.configuration.maxOps) {
            this.trySummarize("maxOps");
        } else {
            this.idleTimer.start();
        }
    }

    /**
     * Disposes of resources.
     */
    public dispose() {
        this.idleTimer.clear();
    }
}

/**
 * An instance of RunningSummarizer manages the heuristics for summarizing.
 * Until disposed, the instance of RunningSummarizer can assume that it is
 * in a state of running, meaning it is connected and initialized.  It keeps
 * track of summaries that it is generating as they are broadcast and acked/nacked.
 */
export class RunningSummarizer implements IDisposable {
    public static async start(
        clientId: string,
        onBehalfOfClientId: string,
        logger: ITelemetryLogger,
        summaryWatcher: IClientSummaryWatcher,
        configuration: ISummaryConfiguration,
        generateSummary: (full: boolean, safe: boolean) => Promise<GenerateSummaryData | undefined>,
        lastOpSeqNumber: number,
        firstAck: ISummaryAttempt,
        immediateSummary: boolean,
    ): Promise<RunningSummarizer> {
        const summarizer = new RunningSummarizer(
            clientId,
            onBehalfOfClientId,
            logger,
            summaryWatcher,
            configuration,
            generateSummary,
            lastOpSeqNumber,
            firstAck,
            immediateSummary);

        await summarizer.waitStart();

        // Run the heuristics after starting
        if (immediateSummary) {
            summarizer.trySummarize("immediate");
        } else {
            summarizer.heuristics.run();
        }
        return summarizer;
    }

    public get disposed() { return this._disposed; }

    private _disposed = false;
    private summarizing = false;
    private summarizeCount: number = 0;
    private tryWhileSummarizing = false;
    private readonly summarizeTimer: Timer;
    private readonly pendingAckTimer: PromiseTimer;
    private readonly heuristics: SummarizerHeuristics;

    private constructor(
        private readonly clientId: string,
        private readonly onBehalfOfClientId: string,
        private readonly logger: ITelemetryLogger,
        private readonly summaryWatcher: IClientSummaryWatcher,
        private readonly configuration: ISummaryConfiguration,
        private readonly generateSummary: (full: boolean, safe: boolean) => Promise<GenerateSummaryData | undefined>,
        lastOpSeqNumber: number,
        firstAck: ISummaryAttempt,
        private immediateSummary: boolean = false,
    ) {
        this.heuristics = new SummarizerHeuristics(
            configuration,
            (reason) => this.trySummarize(reason),
            lastOpSeqNumber,
            firstAck);

        this.summarizeTimer = new Timer(
            maxSummarizeTimeoutTime,
            () => this.summarizeTimerHandler(maxSummarizeTimeoutTime, 1));

        this.pendingAckTimer = new PromiseTimer(
            this.configuration.maxAckWaitTime,
            () => {
                this.logger.sendErrorEvent({
                    eventName: "SummaryAckWaitTimeout",
                    maxAckWaitTime: this.configuration.maxAckWaitTime,
                    refSequenceNumber: this.heuristics.lastSent.refSequenceNumber,
                    summarySequenceNumber: this.heuristics.lastSent.summarySequenceNumber,
                    timePending: Date.now() - this.heuristics.lastSent.summaryTime,
                });
            });
    }

    public dispose(): void {
        this.summaryWatcher.dispose();
        this.heuristics.dispose();
        this.summarizeTimer.clear();
        this.pendingAckTimer.clear();
        this._disposed = true;
    }

    public handleSystemOp(op: ISequencedDocumentMessage) {
        switch (op.type) {
            case MessageType.ClientLeave: {
                const leavingClientId = JSON.parse((op as ISequencedDocumentSystemMessage).data) as string;
                if (leavingClientId === this.clientId || leavingClientId === this.onBehalfOfClientId) {
                    // Ignore summarizer leave messages, to make sure not to start generating
                    // a summary as the summarizer is leaving
                    return;
                }
                // Leave ops for any other client fall through to handle normally
            }
            // Intentional fallthrough
            case MessageType.ClientJoin:
            case MessageType.Propose:
            case MessageType.Reject: {
                // Synchronously handle quorum ops like regular ops
                this.handleOp(undefined, op);
                return;
            }
            default: {
                return;
            }
        }
    }

    public handleOp(error: any, op: ISequencedDocumentMessage) {
        if (error !== undefined) {
            return;
        }
        this.heuristics.lastOpSeqNumber = op.sequenceNumber;

        // Check for ops requesting summary
        if (op.type === MessageType.Save) {
            this.trySummarize(`;${op.clientId}: ${op.contents}`);
        } else {
            this.heuristics.run();
        }
    }

    public async waitStop(): Promise<void> {
        if (this.disposed) {
            return;
        }
        const outstandingOps = this.heuristics.lastOpSeqNumber - this.heuristics.lastAcked.refSequenceNumber;
        if (outstandingOps > minOpsForLastSummary) {
            // This resolves when the current pending summary is broadcast.
            // We don't stick around and wait to see if it is acked or not.
            await this.trySummarize("lastSummary").broadcastP;
        }
    }

    private async waitStart() {
        // Wait no longer than ack timeout for all pending
        const maybeLastAck = await Promise.race([
            this.summaryWatcher.waitFlushed(),
            this.pendingAckTimer.start(),
        ]);
        this.pendingAckTimer.clear();

        if (maybeLastAck) {
            this.heuristics.lastSent = {
                refSequenceNumber: maybeLastAck.summaryOp.referenceSequenceNumber,
                summaryTime: maybeLastAck.summaryOp.timestamp,
                summarySequenceNumber: maybeLastAck.summaryOp.sequenceNumber,
            };
            this.heuristics.ackLastSent();
        }
    }

    private trySummarize(reason: string): { broadcastP: Promise<void> } {
        if (this.summarizing === true) {
            // We can't summarize if we are already
            this.tryWhileSummarizing = true;
            return { broadcastP: Promise.resolve() };
        }

        // GenerateSummary could take some time
        // mark that we are currently summarizing to prevent concurrent summarizing
        this.summarizing = true;
        const broadcastDeferred = new Deferred<void>();

        (async () => {
            const result = await this.summarize(reason, false, broadcastDeferred);
            if (result === false) {
                // On nack, try again in safe mode
                await this.summarize(reason, true, broadcastDeferred);
            }
        })().finally(() => {
            this.summarizing = false;
            broadcastDeferred.resolve();
            if (this.tryWhileSummarizing) {
                this.tryWhileSummarizing = false;
                this.heuristics.run();
            }
        }).catch((error) => {
            this.logger.sendErrorEvent({ eventName: "UnexpectedSummarizeError" }, error);
        });

<<<<<<< HEAD
        return { broadcastP: broadcastDeferred.promise };
=======
        return { broadcastP: this.summarizing.promise };
    }

    private async trySummarizeCore(reason: string): Promise<void> {
        const result = await this.summarize(reason, false);
        if (result !== true) {
            // On nack or error, try again in safe mode
            await this.summarize(reason, true);
        }
>>>>>>> ad9e4bb5
    }

    /**
     * Generates summary and listens for broadcast and ack/nack.
     * Returns true for ack, false for nack, and undefined for failure or timeout.
     * @param reason - reason for summarizing
     * @param safe - true to generate summary in safe mode
     */
    private async summarize(reason: string, safe: boolean, broadcastDef: Deferred<void>): Promise<boolean | undefined> {
        this.summarizeTimer.start();

        try {
            return await this.summarizeCore(reason, safe, broadcastDef);
        } finally {
            this.summarizeTimer.clear();
            this.pendingAckTimer.clear();
        }
    }

    private async summarizeCore(
        reason: string,
        safe: boolean,
        broadcastDef: Deferred<void>,
    ): Promise<boolean | undefined> {
        // Wait to generate and send summary
        const summaryData = await this.generateSummaryWithLogging(reason, safe);
        if (!summaryData || !summaryData.submitted) {
            // Did not send the summary op
            return undefined;
        }

        this.heuristics.lastSent = {
            refSequenceNumber: summaryData.referenceSequenceNumber,
            summaryTime: Date.now(),
        };

        const pendingTimeoutP = this.pendingAckTimer.start().catch(() => undefined);
        const summary = this.summaryWatcher.watchSummary(summaryData.clientSequenceNumber);

        // Wait for broadcast
        const summaryOp = await Promise.race([summary.waitBroadcast(), pendingTimeoutP]);
        broadcastDef.resolve(); // broadcast means client is free to close
        if (!summaryOp) {
            return undefined;
        }
        this.heuristics.lastSent.summarySequenceNumber = summaryOp.sequenceNumber;
        this.logger.sendTelemetryEvent({
            eventName: "SummaryOp",
            timeWaiting: Date.now() - this.heuristics.lastSent.summaryTime,
            refSequenceNumber: summaryOp.referenceSequenceNumber,
            summarySequenceNumber: summaryOp.sequenceNumber,
            handle: summaryOp.contents.handle,
        });

        // Wait for ack/nack
        const ackNack = await Promise.race([summary.waitAckNack(), pendingTimeoutP]);
        if (!ackNack) {
            return undefined;
        }
        this.logger.sendTelemetryEvent({
            eventName: ackNack.type === MessageType.SummaryAck ? "SummaryAck" : "SummaryNack",
            category: ackNack.type === MessageType.SummaryAck ? "generic" : "error",
            timeWaiting: Date.now() - this.heuristics.lastSent.summaryTime,
            summarySequenceNumber: ackNack.contents.summaryProposal.summarySequenceNumber,
            error: ackNack.type === MessageType.SummaryNack ? ackNack.contents.errorMessage : undefined,
            handle: ackNack.type === MessageType.SummaryAck ? ackNack.contents.handle : undefined,
        });

        this.pendingAckTimer.clear();

        // Update for success
        if (ackNack.type === MessageType.SummaryAck) {
            this.heuristics.ackLastSent();

            // since we need a full summary after context reload, we only clear this on ack
            this.immediateSummary = false;

            return true;
        } else {
            return false;
        }
    }

    private async generateSummaryWithLogging(message: string, safe: boolean): Promise<GenerateSummaryData | undefined> {
        const summarizingEvent = PerformanceEvent.start(this.logger, {
            eventName: "Summarizing",
            message,
            summarizeCount: ++this.summarizeCount,
            timeSinceLastAttempt: Date.now() - this.heuristics.lastSent.summaryTime,
            timeSinceLastSummary: Date.now() - this.heuristics.lastAcked.summaryTime,
        });

        // Wait for generate/send summary
        let summaryData: GenerateSummaryData | undefined;
        try {
            summaryData = await this.generateSummary(this.immediateSummary, safe);
        } catch (error) {
            summarizingEvent.cancel({ category: "error" }, error);
            return;
        }

        this.summarizeTimer.clear();

        if (!summaryData) {
            summarizingEvent.cancel();
            return;
        }

        const telemetryProps: any = {
            ...summaryData,
            ...summaryData.summaryStats,
            refSequenceNumber: summaryData.referenceSequenceNumber,
            opsSinceLastAttempt: summaryData.referenceSequenceNumber - this.heuristics.lastSent.refSequenceNumber,
            opsSinceLastSummary: summaryData.referenceSequenceNumber - this.heuristics.lastAcked.refSequenceNumber,
        };
        telemetryProps.summaryStats = undefined;
        telemetryProps.referenceSequenceNumber = undefined;

        if (summaryData.submitted) {
            summarizingEvent.end(telemetryProps);
        } else {
            summarizingEvent.cancel(telemetryProps);
        }

        return summaryData;
    }

    private summarizeTimerHandler(time: number, count: number) {
        this.logger.sendErrorEvent({
            eventName: "SummarizeTimeout",
            timeoutTime: time,
            timeoutCount: count,
        });
        if (count < maxSummarizeTimeoutCount) {
            // Double and start a new timer
            const nextTime = time * 2;
            this.summarizeTimer.start(nextTime, () => this.summarizeTimerHandler(nextTime, count + 1));
        }
    }
}

/**
 * Summarizer is responsible for coordinating when to send generate and send summaries.
 * It is the main entry point for summary work.
 */
export class Summarizer implements ISummarizer {
    public get IComponentRouter() { return this; }
    public get IComponentRunnable() { return this; }
    public get IComponentLoadable() { return this; }
    public get ISummarizer() { return this; }

    private readonly logger: ITelemetryLogger;
    private readonly runCoordinator: RunWhileConnectedCoordinator;
    private onBehalfOfClientId: string | undefined;
    private runningSummarizer?: RunningSummarizer;
    private systemOpListener?: (op: ISequencedDocumentMessage) => void;
    private opListener?: (error: any, op: ISequencedDocumentMessage) => void;
    private immediateSummary: boolean = false;
    public readonly summaryCollection: SummaryCollection;
    private stopReason?: string;

    constructor(
        public readonly url: string,
        private readonly runtime: ContainerRuntime,
        private readonly configurationGetter: () => ISummaryConfiguration,
        // eslint-disable-next-line max-len
        private readonly generateSummaryCore: (full: boolean, safe: boolean) => Promise<GenerateSummaryData | undefined>,
        private readonly refreshLatestAck: (context: ISummaryContext, referenceSequenceNumber: number) => Promise<void>,
        summaryCollection?: SummaryCollection,
    ) {
        this.logger = ChildLogger.create(this.runtime.logger, "Summarizer");
        this.runCoordinator = new RunWhileConnectedCoordinator(runtime);
        if (summaryCollection) {
            // summarize immediately because we just went through context reload
            this.immediateSummary = true;
            this.summaryCollection = summaryCollection;
        } else {
            this.summaryCollection = new SummaryCollection(this.runtime.deltaManager.initialSequenceNumber);
        }
        this.runtime.deltaManager.inbound.on("op",
            (op) => this.summaryCollection.handleOp(op as ISequencedDocumentMessage));

        this.runtime.previousState.nextSummarizerD?.resolve(this);
    }

    public async run(onBehalfOf: string): Promise<void> {
        try {
            await this.runCore(onBehalfOf);
        } finally {
            // Cleanup after running
            if (this.runtime.connected) {
                if (this.runningSummarizer) {
                    // let running summarizer finish
                    await this.runningSummarizer.waitStop();
                }
                const error: ISummarizingError = {
                    errorType: ErrorType.summarizingError,
                    description: `Summarizer: ${this.stopReason ?? "runEnded"}`,
                };
                this.runtime.closeFn(error);
            }
            this.dispose();
        }
    }

    /**
     * Stops the summarizer from running.  This will complete
     * the run promise, and also close the container.
     * @param reason - reason code for stopping
     */
    public stop(reason?: string) {
        if (this.stopReason) {
            // already stopping
            return;
        }
        this.stopReason = reason;
        this.logger.sendTelemetryEvent({
            eventName: "StoppingSummarizer",
            onBehalfOf: this.onBehalfOfClientId,
            reason,
        });
        this.runCoordinator.stop();
    }

    public async request(request: IRequest): Promise<IResponse> {
        return {
            mimeType: "fluid/component",
            status: 200,
            value: this,
        };
    }

    private async runCore(onBehalfOf: string): Promise<void> {
        this.onBehalfOfClientId = onBehalfOf;

        const startResult = await this.runCoordinator.waitStart();
        if (startResult.started === false) {
            this.logger.sendTelemetryEvent({
                eventName: "NotStarted",
                error: startResult.message,
                onBehalfOf,
            });
            return;
        }

        if (this.runtime.summarizerClientId !== this.onBehalfOfClientId) {
            // This calculated summarizer differs from parent
            // parent SummaryManager should prevent this from happening
            this.logger.sendErrorEvent({
                eventName: "ParentIsNotSummarizer",
                expectedSummarizer: this.runtime.summarizerClientId,
                onBehalfOf,
            });
            throw Error("ParentIsNotSummarizer");
        }

        // Initialize values and first ack (time is not exact)
        this.logger.sendTelemetryEvent({
            eventName: "RunningSummarizer",
            onBehalfOf,
            initSummarySeqNumber: this.summaryCollection.initialSequenceNumber,
        });

        const initialAttempt: ISummaryAttempt = {
            refSequenceNumber: this.summaryCollection.initialSequenceNumber,
            summaryTime: Date.now(),
        };

        // this.runCoordinator.waitStart in the beginning guaranteed that we are connected and has a clientId
        // eslint-disable-next-line @typescript-eslint/no-non-null-assertion
        const clientId = this.runtime.clientId!;
        assert(clientId);

        const runningSummarizer = await RunningSummarizer.start(
            clientId,
            onBehalfOf,
            this.logger,
            this.summaryCollection.createWatcher(clientId),
            this.configurationGetter(),
            async (full: boolean, safe: boolean) => this.generateSummary(full, safe),
            this.runtime.deltaManager.referenceSequenceNumber,
            initialAttempt,
            this.immediateSummary,
        );
        this.runningSummarizer = runningSummarizer;

        this.immediateSummary = false;

        // Handle summary acks
        this.handleSummaryAcks().catch((error) => {
            this.logger.sendErrorEvent({ eventName: "HandleSummaryAckFatalError" }, error);
            this.stop("handleAckError");
        });

        // Listen for ops
        this.systemOpListener = (op: ISequencedDocumentMessage) => runningSummarizer.handleSystemOp(op);
        this.runtime.deltaManager.inbound.on("op", this.systemOpListener);

        this.opListener = (error: any, op: ISequencedDocumentMessage) => runningSummarizer.handleOp(error, op);
        this.runtime.on("batchEnd", this.opListener);

        await this.runCoordinator.waitStopped();
    }

    /**
     * Disposes of resources after running.  This cleanup will
     * clear any outstanding timers and reset some of the state
     * properties.
     */
    public dispose() {
        if (this.runningSummarizer) {
            this.runningSummarizer.dispose();
            this.runningSummarizer = undefined;
        }
        if (this.systemOpListener) {
            this.runtime.deltaManager.inbound.removeListener("op", this.systemOpListener);
        }
        if (this.opListener) {
            this.runtime.removeListener("batchEnd", this.opListener);
        }
    }

    public async setSummarizer(): Promise<Summarizer> {
        this.runtime.nextSummarizerD = new Deferred<Summarizer>();
        return this.runtime.nextSummarizerD.promise;
    }

    private async generateSummary(full: boolean, safe: boolean): Promise<GenerateSummaryData | undefined> {
        if (this.onBehalfOfClientId !== this.runtime.summarizerClientId
            && this.runtime.clientId !== this.runtime.summarizerClientId) {
            // We are no longer the summarizer; a different client is, so we should stop ourself
            this.stop("parentNoLongerSummarizer");
            return undefined;
        }

        return this.generateSummaryCore(full, safe);
    }

    private async handleSummaryAcks() {
        let refSequenceNumber = this.summaryCollection.initialSequenceNumber;
        while (this.runningSummarizer) {
            try {
                const ack = await this.summaryCollection.waitSummaryAck(refSequenceNumber);
                refSequenceNumber = ack.summaryOp.referenceSequenceNumber;
                const context: ISummaryContext = {
                    proposalHandle: ack.summaryOp.contents.handle,
                    ackHandle: ack.summaryAckNack.contents.handle,
                };

                await this.refreshLatestAck(context, refSequenceNumber);
                refSequenceNumber++;
            } catch (error) {
                this.logger.sendErrorEvent({ eventName: "HandleSummaryAckError", refSequenceNumber }, error);
            }
        }
    }
}<|MERGE_RESOLUTION|>--- conflicted
+++ resolved
@@ -310,8 +310,8 @@
 
         (async () => {
             const result = await this.summarize(reason, false, broadcastDeferred);
-            if (result === false) {
-                // On nack, try again in safe mode
+            if (result !== true) {
+                // On nack or error, try again in safe mode
                 await this.summarize(reason, true, broadcastDeferred);
             }
         })().finally(() => {
@@ -325,19 +325,7 @@
             this.logger.sendErrorEvent({ eventName: "UnexpectedSummarizeError" }, error);
         });
 
-<<<<<<< HEAD
         return { broadcastP: broadcastDeferred.promise };
-=======
-        return { broadcastP: this.summarizing.promise };
-    }
-
-    private async trySummarizeCore(reason: string): Promise<void> {
-        const result = await this.summarize(reason, false);
-        if (result !== true) {
-            // On nack or error, try again in safe mode
-            await this.summarize(reason, true);
-        }
->>>>>>> ad9e4bb5
     }
 
     /**
