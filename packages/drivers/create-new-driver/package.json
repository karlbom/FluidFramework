{
  "name": "@microsoft/fluid-experimental-creation-driver",
  "version": "0.17.0",
  "description": "A driver that imitates actual driver but stores everthing in memory.",
  "repository": "microsoft/FluidFramework",
  "license": "MIT",
  "author": "Microsoft",
  "sideEffects": "false",
  "main": "dist/index.js",
  "module": "lib/index.js",
  "types": "dist/index.d.ts",
  "scripts": {
    "build": "npm run build:genver && concurrently npm:build:compile npm:lint",
    "build:compile": "concurrently npm:tsc npm:build:esnext",
    "build:docs": "api-extractor run --local && copyfiles -u 1 ./_api-extractor-temp/doc-models/* ../../../_api-extractor-temp/",
    "build:esnext": "tsc --project ./tsconfig.esnext.json",
    "build:full": "npm run build",
    "build:full:compile": "npm run build:compile",
    "build:genver": "gen-version",
    "clean": "rimraf dist lib *.tsbuildinfo *.build.log",
    "eslint": "eslint --ext=ts,tsx --format stylish src",
    "eslint:fix": "eslint --ext=ts,tsx --format stylish src --fix",
    "lint": "npm run eslint",
    "lint:fix": "npm run eslint:fix",
    "test": "npm run test:mocha",
    "test:coverage": "nyc npm test -- --reporter mocha-junit-reporter --reporter-options mochaFile=nyc/junit-report.xml",
    "test:mocha": "mocha --recursive dist/test -r make-promises-safe",
    "tsc": "tsc",
    "tsc:watch": "tsc --watch"
  },
  "nyc": {
    "all": true,
    "cache-dir": "nyc/.cache",
    "exclude": [
      "src/test/**/*.ts",
      "dist/test/**/*.js"
    ],
    "exclude-after-remap": false,
    "include": [
      "src/**/*.ts",
      "dist/**/*.js"
    ],
    "report-dir": "nyc/report",
    "reporter": [
      "cobertura",
      "html",
      "text"
    ],
    "temp-directory": "nyc/.nyc_output"
  },
  "dependencies": {
    "@microsoft/fluid-common-utils": "^0.16.0",
<<<<<<< HEAD
    "@microsoft/fluid-component-core-interfaces": "^0.17.0",
    "@microsoft/fluid-driver-definitions": "^0.17.0",
    "@microsoft/fluid-driver-utils": "^0.17.0",
    "@microsoft/fluid-protocol-definitions": "^0.1004.2"
=======
    "@microsoft/fluid-component-core-interfaces": "^0.16.3",
    "@microsoft/fluid-driver-definitions": "^0.16.3",
    "@microsoft/fluid-driver-utils": "^0.16.3",
    "@microsoft/fluid-protocol-definitions": "^0.1004.2",
    "uuid": "^3.3.2"
>>>>>>> 94235998
  },
  "devDependencies": {
    "@microsoft/api-extractor": "^7.7.2",
    "@microsoft/eslint-config-fluid": "^0.16.0",
    "@microsoft/fluid-build-common": "^0.14.0",
    "@types/mocha": "^5.2.5",
    "@typescript-eslint/eslint-plugin": "~2.17.0",
    "@typescript-eslint/parser": "~2.17.0",
    "concurrently": "^4.1.0",
    "copyfiles": "^2.1.0",
    "eslint": "~6.8.0",
    "eslint-plugin-eslint-comments": "~3.1.2",
    "eslint-plugin-import": "2.20.0",
    "eslint-plugin-no-null": "~1.0.2",
    "eslint-plugin-optimize-regex": "~1.1.7",
    "eslint-plugin-prefer-arrow": "~1.1.7",
    "eslint-plugin-react": "~7.18.0",
    "eslint-plugin-unicorn": "~15.0.1",
    "make-promises-safe": "^5.1.0",
    "mocha": "^5.2.0",
    "nyc": "^15.0.0",
    "rimraf": "^2.6.2",
    "typescript": "~3.7.4"
  }
}<|MERGE_RESOLUTION|>--- conflicted
+++ resolved
@@ -50,18 +50,11 @@
   },
   "dependencies": {
     "@microsoft/fluid-common-utils": "^0.16.0",
-<<<<<<< HEAD
     "@microsoft/fluid-component-core-interfaces": "^0.17.0",
     "@microsoft/fluid-driver-definitions": "^0.17.0",
     "@microsoft/fluid-driver-utils": "^0.17.0",
-    "@microsoft/fluid-protocol-definitions": "^0.1004.2"
-=======
-    "@microsoft/fluid-component-core-interfaces": "^0.16.3",
-    "@microsoft/fluid-driver-definitions": "^0.16.3",
-    "@microsoft/fluid-driver-utils": "^0.16.3",
     "@microsoft/fluid-protocol-definitions": "^0.1004.2",
     "uuid": "^3.3.2"
->>>>>>> 94235998
   },
   "devDependencies": {
     "@microsoft/api-extractor": "^7.7.2",
